--- conflicted
+++ resolved
@@ -4,6 +4,7 @@
 #![allow(clippy::cast_ptr_alignment)]
 #![allow(clippy::cast_lossless)]
 #![allow(clippy::clone_on_copy)]
+#![feature(is_sorted)]
 
 #[macro_use]
 extern crate kson_macro;
@@ -19,14 +20,7 @@
 use hashbrown::HashMap;
 use pyo3::{prelude::*, types::PyAny};
 use rug::Integer;
-<<<<<<< HEAD
-
-use std::collections::BTreeMap;
-use std::convert::{TryFrom, TryInto};
-use std::slice::Iter;
-use std::sync::Arc;
-use std::vec::Vec;
-=======
+
 use std::{
     collections::BTreeMap,
     convert::{TryFrom, TryInto},
@@ -34,7 +28,6 @@
     sync::Arc,
     vec::Vec,
 };
->>>>>>> a26ffd32
 
 use bytes::*;
 use inum::*;
