--- conflicted
+++ resolved
@@ -1,18 +1,6 @@
 use hashbrown::HashMap;
 // use num_traits::*;
 use rug::Integer;
-<<<<<<< HEAD
-use std::collections::BTreeMap;
-use std::fmt::Debug;
-use std::net::{Ipv4Addr, SocketAddrV4};
-use std::slice::Iter;
-use std::sync::Arc;
-use std::vec::{IntoIter, Vec};
-
-use crate::util::*;
-use crate::vecmap::*;
-use crate::*;
-=======
 use std::{
     collections::BTreeMap,
     fmt::Debug,
@@ -21,10 +9,8 @@
     sync::Arc,
     vec::{IntoIter, Vec},
 };
-use void::{unreachable, Void};
-
-use crate::{util::*, *};
->>>>>>> a26ffd32
+
+use crate::{util::*, vecmap::*, *};
 
 pub trait KsonRep: Clone + Sized {
     fn to_kson(&self) -> Kson {
