#![allow(non_snake_case)]
<<<<<<< HEAD
use crate::bytes::Bytes;
use crate::vecmap::*;
use crate::Atom::*;
use crate::Container::*;
use crate::Inum::*;
use crate::{Atom, Atomic, Contain, Container, Inum, Kson};
=======
use crate::{
    bytes::Bytes,
    Atom::{self, *},
    Atomic, Contain,
    Container::{self, *},
    Inum::{self, *},
    Kson,
};
>>>>>>> a26ffd32
use pyo3::{
    prelude::*,
    types::{IntoPyDict, PyAny, PyBool, PyBytes, PyDict, PyList, PyLong, PyTuple},
    PyErr,
};
use rug::{integer::Order::Msf, Integer};
use std::{collections::BTreeMap, iter::FromIterator};

impl ToPyObject for Kson {
    fn to_object(&self, py: Python) -> PyObject {
        match &self {
            Atomic(a) => a.to_object(py),
            Contain(c) => c.to_object(py),
        }
    }
}

impl IntoPyObject for Kson {
    fn into_object(self, py: Python) -> PyObject {
        match self {
            Atomic(a) => a.into_object(py),
            Contain(c) => c.into_object(py),
        }
    }
}

impl<'source> FromPyObject<'source> for Kson {
    fn extract(ob: &'source PyAny) -> PyResult<Self> {
        let py_list: Result<&'source PyList, _> = ob.try_into_exact();

        match py_list {
            Ok(py_list) => Ok(Contain(py_list.extract()?)),
            Err(_e) => {
                let py_dict: Result<&'source PyDict, _> = ob.try_into_exact();
                match py_dict {
                    Ok(py_dict) => Ok(Contain(py_dict.extract()?)),
                    Err(_e) => Ok(Atomic(ob.extract()?)),
                }
            }
        }
    }
}

impl IntoPyObject for Atom {
    fn into_object(self, py: Python) -> PyObject {
        match self {
            Null => {
                let val: Option<Self> = None;
                val.into_object(py)
            }
            Bool(b) => b.into_object(py),
            Str(s) => s.into_object(py),
            ANum(val) => val.to_object(py),
        }
    }
}

impl ToPyObject for Atom {
    fn to_object(&self, py: Python) -> PyObject {
        match &self {
            Null => py.None(),
            Bool(b) => b.to_object(py),
            Str(s) => s.to_object(py),
            ANum(val) => val.to_object(py),
        }
    }
}

impl<'source> FromPyObject<'source> for Atom {
    fn extract(ob: &'source PyAny) -> PyResult<Self> {
        if ob.is_none() {
            return Ok(Null);
        }

        let py_bool: Result<&'source PyBool, _> = ob.try_into_exact();
        match py_bool {
            Ok(b) => Ok(Bool(b.is_true())),
            Err(_e) => {
                let py_bytes: Result<&'source PyBytes, _> = ob.try_into_exact();
                match py_bytes {
                    Ok(py_bytes) => Ok(Str(Bytes(py_bytes.as_bytes().to_vec()))),
                    Err(_e) => {
                        let n: PyResult<Inum> = ob.extract();
                        match n {
                            Ok(n) => Ok(ANum(n)),
                            // TODO, better error handling
                            Err(_) => Ok(Null),
                        }
                    }
                }
            }
        }
    }
}

impl<T: IntoPyObject + ToPyObject> IntoPyObject for Container<T> {
    fn into_object(self, py: Python) -> PyObject {
        match self {
            Array(vector) => vector.into_object(py),
            Map(vmap) => vmap.into_object(py),
        }
    }
}

impl<T: ToPyObject> ToPyObject for Container<T> {
    fn to_object(&self, py: Python) -> PyObject {
        match &self {
            Array(vector) => vector.to_object(py),
            Map(vmap) => vmap.to_object(py),
        }
    }
}

impl<'source, T> FromPyObject<'source> for Container<T>
where
    T: FromPyObject<'source>,
{
    fn extract(ob: &'source PyAny) -> PyResult<Self> {
        let py_dict: Result<&'source PyDict, _> = ob.try_into_exact();

        match py_dict {
            Ok(py_dict) => {
                let vmap: VecMap<Bytes, T> = py_dict
                    .iter()
                    .map(|(k, v)| (k.extract().unwrap(), v.extract().unwrap()))
                    .collect();
                Ok(Map(vmap))
            }
            Err(_e) => Ok(Array(ob.extract()?)),
        }
    }
}

#[pyclass]
struct PyInt {
    sign: bool,
    digits: Vec<u64>,
}

impl ToPyObject for Inum {
    fn to_object(&self, py: Python) -> PyObject {
        match &self {
            I64(num) => num.to_object(py),
            Int(num) => PyRef::new(
                py,
                PyInt {
                    sign: (*num >= 0),
                    digits: num.to_digits(Msf),
                },
            )
            .unwrap()
            .to_object(py),
        }
    }
}

impl IntoPyObject for Inum {
    fn into_object(self, py: Python) -> PyObject {
        match self {
            I64(num) => num.into_object(py),
            Int(num) => PyRef::new(
                py,
                PyInt {
                    sign: (num >= 0),
                    digits: num.to_digits(Msf),
                },
            )
            .unwrap()
            .into_object(py),
        }
    }
}

impl<'source> FromPyObject<'source> for Inum {
    fn extract(ob: &'source PyAny) -> PyResult<Inum> {
        let num: Result<&'source PyLong, _> = ob.try_into_exact();
        match num {
            Ok(num) => Ok(I64(num.extract()?)),
            Err(_e) => {
                let num: &'source PyInt = ob.try_into_exact()?;
                let mut int_num = Integer::from_digits(num.digits.as_slice(), Msf);
                if !num.sign {
                    int_num = -int_num;
                }
                Ok(Int(int_num))
            }
        }
    }
}

impl<K: Ord + ToPyObject, V: ToPyObject> IntoPyObject for VecMap<K, V> {
    fn into_object(self, py: Python) -> PyObject {
        self.into_py_dict(py).to_object(py)
    }
}

impl<K: Ord + ToPyObject, V: ToPyObject> ToPyObject for VecMap<K, V> {
    fn to_object(&self, py: Python) -> PyObject {
        self.iter().into_py_dict(py).to_object(py)
    }
}

impl ToPyObject for Bytes {
    fn to_object(&self, py: Python) -> PyObject {
        PyBytes::new(py, self.as_slice()).into_object(py)
    }
}

impl IntoPyObject for Bytes {
    fn into_object(self, py: Python) -> PyObject {
        PyBytes::new(py, self.as_slice()).into_object(py)
    }
}

impl<'a> FromPyObject<'a> for Bytes {
    fn extract(obj: &'a PyAny) -> PyResult<Bytes> {
        let bytes: &'a PyBytes = obj.try_into_exact()?;
        Ok(Bytes(bytes.as_bytes().to_vec()))
    }
}

#[cfg(test)]
mod tests {
    use super::*;
    use std::collections::BTreeMap;

    #[test]
    fn null() {
        let gil = Python::acquire_gil();
        let py = gil.python();

        let val = Null;
        let py_val = val.to_object(py);
        assert_eq!(py_val, py.None());
        let unpy_val: Option<Atom> = py_val.extract(py).ok();
        assert_eq!(unpy_val, Some(Null));

        let py_val = val.into_object(py);
        assert_eq!(py_val, py.None());
        let unpy_val: Option<Atom> = py_val.extract(py).ok();
        assert_eq!(unpy_val, Some(Null));
    }

    #[test]
    fn bool() {
        let gil = Python::acquire_gil();
        let py = gil.python();

        let val = Bool(true);
        let py_val = val.to_object(py);
        let unpy_val: Option<Atom> = py_val.extract(py).ok();
        assert_eq!(unpy_val.unwrap(), Bool(true));

        let py_val = val.into_object(py);
        let unpy_val: Option<Atom> = py_val.extract(py).ok();
        assert_eq!(unpy_val.unwrap(), Bool(true));
    }

    #[test]
    fn bytes() {
        let gil = Python::acquire_gil();
        let py = gil.python();

        let val = Bytes(vec![1]);
        let py_val = val.to_object(py);
        let unpy_val: Option<Bytes> = py_val.extract(py).ok();
        assert_eq!(unpy_val.unwrap(), val);

        let py_val = val.into_object(py);
        let unpy_val: Option<Bytes> = py_val.extract(py).ok();
        assert_eq!(unpy_val.unwrap(), Bytes(vec![1]));
    }

    #[test]
    fn str() {
        let gil = Python::acquire_gil();
        let py = gil.python();

        let val = Str(Bytes(vec![1]));
        let py_val = val.to_object(py);
        let unpy_val: Option<Atom> = py_val.extract(py).ok();
        assert_eq!(unpy_val.unwrap(), val);

        let py_val = val.into_object(py);
        let unpy_val: Option<Atom> = py_val.extract(py).ok();
        assert_eq!(unpy_val.unwrap(), Str(Bytes(vec![1])));
    }

    #[test]
    fn inum() {
        let gil = Python::acquire_gil();
        let py = gil.python();

        let val = I64(2);
        let py_val = val.to_object(py);
        let unpy_val: Option<Inum> = py_val.extract(py).ok();
        assert_eq!(unpy_val.unwrap(), val);

        let py_val = val.into_object(py);
        let unpy_val: Option<Inum> = py_val.extract(py).ok();
        assert_eq!(unpy_val.unwrap(), I64(2));
    }

    #[test]
    fn anum() {
        let gil = Python::acquire_gil();
        let py = gil.python();

        let val = ANum(I64(2));
        let py_val = val.to_object(py);
        let unpy_val: Option<Atom> = py_val.extract(py).ok();
        assert_eq!(unpy_val.unwrap(), val);

        let py_val = val.into_object(py);
        let unpy_val: Option<Atom> = py_val.extract(py).ok();
        assert_eq!(unpy_val.unwrap(), ANum(I64(2)));
    }

    #[test]
    fn array() {
        let gil = Python::acquire_gil();
        let py = gil.python();

        let val = Array(vec![ANum(I64(2))]);
        let py_val = val.to_object(py);
        let unpy_val: Option<Container<Atom>> = py_val.extract(py).ok();
        assert_eq!(unpy_val.unwrap(), val);

        let py_val = val.into_object(py);
        let unpy_val: Option<Container<Atom>> = py_val.extract(py).ok();
        assert_eq!(unpy_val.unwrap(), Array(vec![ANum(I64(2))]));
    }

    #[test]
    fn vmap() {
        let gil = Python::acquire_gil();
        let py = gil.python();

        let bmap = VecMap::from_sorted(vec![(Bytes(vec![0]), Atom::from(2))]);

        let val = Map(bmap);
        let py_val = val.to_object(py);
        let unpy_val: Option<Container<Atom>> = py_val.extract(py).ok();
        assert_eq!(unpy_val.unwrap(), val);

        let py_val = val.clone().into_object(py);
        let unpy_val: Option<Container<Atom>> = py_val.extract(py).ok();
        assert_eq!(unpy_val.unwrap(), val);
    }

    #[test]
    fn kson() {
        let gil = Python::acquire_gil();
        let py = gil.python();

        let bmap = VecMap::from_sorted(vec![(Bytes(vec![0]), Kson::from(2))]);

        let val = Contain(Map(bmap));
        let py_val = val.to_object(py);
        let unpy_val: Option<Kson> = py_val.extract(py).ok();
        assert_eq!(unpy_val.unwrap(), val);

        let py_val = val.clone().into_object(py);
        let unpy_val: Option<Kson> = py_val.extract(py).ok();
        assert_eq!(unpy_val.unwrap(), val);
    }
}<|MERGE_RESOLUTION|>--- conflicted
+++ resolved
@@ -1,21 +1,13 @@
 #![allow(non_snake_case)]
-<<<<<<< HEAD
-use crate::bytes::Bytes;
-use crate::vecmap::*;
-use crate::Atom::*;
-use crate::Container::*;
-use crate::Inum::*;
-use crate::{Atom, Atomic, Contain, Container, Inum, Kson};
-=======
 use crate::{
     bytes::Bytes,
+    vecmap::*,
     Atom::{self, *},
     Atomic, Contain,
     Container::{self, *},
     Inum::{self, *},
     Kson,
 };
->>>>>>> a26ffd32
 use pyo3::{
     prelude::*,
     types::{IntoPyDict, PyAny, PyBool, PyBytes, PyDict, PyList, PyLong, PyTuple},
