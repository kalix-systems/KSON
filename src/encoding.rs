--- conflicted
+++ resolved
@@ -468,14 +468,12 @@
         encode_meta(meta, out);
 
         // tag
-        assert_eq!(out[0], 0b001_1_0_000);
+        assert_eq!(out[0], 0b0011_0000);
         // length in bytes
         assert_eq!(out[1], 0);
         // digits
         assert_eq!(out[2..], [0, 0, 0, 0, 0, 0, 0, 0, 1]);
     }
-<<<<<<< HEAD
-
     #[test]
     fn constants() {
         let out = &mut Vec::new();
@@ -517,7 +515,7 @@
         // tag
         assert_eq!(out[0], 0b010_1_0000);
         // length
-        assert_eq!(out[1], 140);
+        assert_eq!(out[1], 140 - BIG_BIT);
         // bytes
         assert_eq!(out[2..].to_vec(), vec![b'w' as u8; 140]);
     }
@@ -547,7 +545,7 @@
         // tag
         assert_eq!(out[0], 0b011_1_0000);
         // length
-        assert_eq!(out[1], 140);
+        assert_eq!(out[1], 140 - BIG_BIT);
 
         // element tags
         let out_tags: Vec<&u8> = out[2..].iter().step_by(2).collect();
@@ -589,7 +587,7 @@
         // tag
         assert_eq!(out[0], 0b100_1_0000);
         // length
-        assert_eq!(out[1], 140);
+        assert_eq!(out[1], 140 - BIG_BIT);
 
         // key tags
         out[2..]
@@ -617,7 +615,4 @@
             .enumerate()
             .for_each(|(i, x)| assert_eq!(*x as usize, i));
     }
-
-=======
->>>>>>> deda0806
 }