--- conflicted
+++ resolved
@@ -1,31 +1,7 @@
 use bytes::{buf::FromBuf, Bytes};
 
-<<<<<<< HEAD
-/// Converts a `u64` to the smallest possible vec of digits, little-endian
-pub fn u64_to_digits(val: u64) -> Vec<u8> {
-    let len = 8 - u64::leading_zeros(val) / 8;
-=======
-/// Converts a `u64` to an 8-byte `Bytes` value in little endian order
-///
-/// # Arguments
-///
-/// * `x: u64` - The integer to be converted.
-///
-/// # Example
-///
-/// ```
-/// use kson::util::u64_to_bytes_le;
-///
-/// let num = 4u64;
-///
-/// let some_bytes = u64_to_bytes_le(num);
-///
-/// // first byte should be 4
-/// assert_eq!(some_bytes[0], 4);
-/// // the rest should be 0
-/// assert_eq!(some_bytes[1..8], [0; 7]);
-/// ```
-pub fn u64_to_bytes_le(num: u64) -> Bytes { Bytes::from(u64::to_le_bytes(num).to_vec()) }
+/// Converts a `u64` to an 8-byte `Bytes` in little endian order
+pub fn u64_to_bytes_le(x: u64) -> Bytes { Bytes::from(u64::to_le_bytes(x).to_vec()) }
 
 /// Converts a `u64` to the smallest possible vec of digits in little-endian order.
 ///
@@ -49,7 +25,6 @@
 /// ```
 pub fn u64_to_digits(num: u64) -> Vec<u8> {
     let len = 8 - u64::leading_zeros(num) / 8;
->>>>>>> 118eb92f
     if len == 0 {
         vec![0]
     } else {
